--- conflicted
+++ resolved
@@ -218,8 +218,8 @@
     def set_decoy(self, event):
         next_decoy_time = self.get_random_duck_time()
         self.bot.add_timer("duck-decoy", next_decoy_time, persist=False,
-<<<<<<< HEAD
             server=event["server"], channel=event["target"])
+
 
     def duck_stats(self, event):
         user = event["user"]
@@ -258,6 +258,6 @@
                 channel_poached) + " in " + channel + "), and " + str(
                 total_friends) + " ducks befriended (" + str(channel_friends)
             + " in " + channel + ")")
-=======
-            server=event["server"], channel=event["target"])
->>>>>>> e9b5519e
+
+
+        
