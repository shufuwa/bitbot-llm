import enum, queue, os, queue, select, socket, threading, time, traceback
import typing, uuid
from src import EventManager, Exports, IRCServer, Logging, ModuleManager
from src import Socket, utils

VERSION = "v1.8.0"
SOURCE = "https://git.io/bitbot"

class TriggerResult(enum.Enum):
    Return = 1
    Exception = 2

class Bot(object):
    def __init__(self, directory, args, cache, config, database, events,
            exports, log, modules, timers):
        self.directory = directory
        self.args = args
        self.cache = cache
        self.config = config
        self.database = database
        self._events = events
        self._exports = exports
        self.log = log
        self.modules = modules
        self._timers = timers

        self.start_time = time.time()
        self.running = True
<<<<<<< HEAD
=======
        self.poll = select.poll()

>>>>>>> accd7a89
        self.servers = {}

        self._event_queue = queue.Queue()

        self._read_poll = select.epoll()
        self._write_poll = select.epoll()

        self._rtrigger_server, self._rtrigger_client = socket.socketpair()
        self._read_poll.register(self._rtrigger_server.fileno(), select.EPOLLIN)

        self._rtrigger_lock = threading.Lock()
        self._rtriggered = False
        self._write_condition = threading.Condition()

        self._read_thread = None
        self._write_thread = None

        self._events.on("timer.reconnect").hook(self._timed_reconnect)

    def _trigger_both(self):
        self.trigger_read()
        self.trigger_write()
    def trigger_read(self):
        with self._rtrigger_lock:
            if not self._rtriggered:
                self._rtriggered = True
                self._rtrigger_client.send(b"TRIGGER")
    def trigger_write(self):
        with self._write_condition:
            self._write_condition.notify()

    def trigger(self,
            func: typing.Optional[typing.Callable[[], typing.Any]]=None,
            trigger_threads=True) -> typing.Any:
        func = func or (lambda: None)

        if utils.is_main_thread():
            returned = func()
            if trigger_threads:
                self._trigger_both()
            return returned

        func_queue = queue.Queue(1) # type: queue.Queue[str]

        def _action():
            try:
                returned = func()
                type = TriggerResult.Return
            except Exception as e:
                returned = e
                type = TriggerResult.Exception
            func_queue.put([type, returned])
        self._event_queue.put(_action)

        type, returned = func_queue.get(block=True)

        if trigger_threads:
            self._trigger_both()

        if type == TriggerResult.Exception:
            raise returned
        elif type == TriggerResult.Return:
            return returned

    def load_modules(self, safe: bool=False
            ) -> typing.Tuple[typing.List[str], typing.List[str]]:
        db_blacklist = set(self.get_setting("module-blacklist", []))
        db_whitelist = set(self.get_setting("module-whitelist", []))

        conf_blacklist = self.config.get("module-blacklist", "").split(",")
        conf_whitelist = self.config.get("module-whitelist", "").split(",")

        conf_blacklist = set(filter(None, conf_blacklist))
        conf_whitelist = set(filter(None, conf_whitelist))

        blacklist = db_blacklist|conf_blacklist
        whitelist = db_whitelist|conf_whitelist

        return self.modules.load_modules(self, whitelist=whitelist,
            blacklist=blacklist, safe=safe)

    def add_server(self, server_id: int, connect: bool = True,
            connection_param_args: typing.Dict[str, str]={}
            ) -> IRCServer.Server:
        connection_params = utils.irc.IRCConnectionParameters(
            *self.database.servers.get(server_id))
        connection_params.args = connection_param_args

        new_server = IRCServer.Server(self, self._events,
            connection_params.id, connection_params.alias, connection_params)
        self._events.on("new.server").call(server=new_server)

        if not connect:
            return new_server

        self.connect(new_server)

        return new_server

<<<<<<< HEAD
=======
    def add_socket(self, sock: socket.socket):
        self.other_sockets[sock.fileno()] = sock
        self.poll.register(sock.fileno(), select.POLLIN)

    def remove_socket(self, sock: socket.socket):
        del self.other_sockets[sock.fileno()]
        self.poll.unregister(sock.fileno())

>>>>>>> accd7a89
    def get_server_by_id(self, id: int) -> typing.Optional[IRCServer.Server]:
        for server in self.servers.values():
            if server.id == id:
                return server
        return None
    def get_server_by_alias(self, alias: str) -> typing.Optional[IRCServer.Server]:
        alias_lower = alias.lower()
        for server in self.servers.values():
            if server.alias.lower() == alias_lower:
                return server
        return None

    def connect(self, server: IRCServer.Server) -> bool:
        try:
            server.connect()
        except Exception as e:
            self.log.warn("Failed to connect to %s: %s",
                [str(server), str(e)])
            return False
        self.servers[server.fileno()] = server
<<<<<<< HEAD
        self._read_poll.register(server.fileno(), select.EPOLLIN)
=======
        self.poll.register(server.fileno(), select.POLLOUT)
>>>>>>> accd7a89
        return True

    def next_send(self) -> typing.Optional[float]:
        next = None
        for server in self.servers.values():
            timeout = server.socket.send_throttle_timeout()
            if (server.socket.waiting_throttled_send() and
                    (next == None or timeout < next)):
                next = timeout
        return next

    def next_ping(self) -> typing.Optional[float]:
        timeouts = []
        for server in self.servers.values():
            timeout = server.until_next_ping()
            if not timeout == None:
                timeouts.append(timeout)
        if not timeouts:
            return None
        return min(timeouts)

    def next_read_timeout(self) -> typing.Optional[float]:
        timeouts = []
        for server in self.servers.values():
            timeouts.append(server.until_read_timeout())
        if not timeouts:
            return None
        return min(timeouts)

    def get_poll_timeout(self) -> float:
        timeouts = []
        timeouts.append(self._timers.next())
        timeouts.append(self.next_send())
        timeouts.append(self.next_ping())
        timeouts.append(self.next_read_timeout())
        timeouts.append(self.cache.next_expiration())
        min_secs = min([timeout for timeout in timeouts if not timeout == None])
        return min_secs*1000 # return milliseconds

<<<<<<< HEAD
=======
    def register_read(self, server: IRCServer.Server):
        self.poll.modify(server.fileno(), select.POLLIN)
    def register_write(self, server: IRCServer.Server):
        self.poll.modify(server.fileno(), select.POLLOUT)
    def register_both(self, server: IRCServer.Server):
        self.poll.modify(server.fileno(),
            select.POLLIN|select.POLLOUT)

>>>>>>> accd7a89
    def disconnect(self, server: IRCServer.Server):
        del self.servers[server.fileno()]
        self._trigger_both()

    def _timed_reconnect(self, event: EventManager.Event):
        if not self.reconnect(event["server_id"],
                event.get("connection_params", None)):
            event["timer"].redo()
    def reconnect(self, server_id: int, connection_params: typing.Optional[
            utils.irc.IRCConnectionParameters]=None) -> bool:
        args = {} # type: typing.Dict[str, str]
        if not connection_params == None:
            args = typing.cast(utils.irc.IRCConnectionParameters,
                connection_params).args

        server = self.add_server(server_id, False, args)
        if self.connect(server):
            self.servers[server.fileno()] = server
            return True
        return False

    def set_setting(self, setting: str, value: typing.Any):
        self.database.bot_settings.set(setting, value)
    def get_setting(self, setting: str, default: typing.Any=None) -> typing.Any:
        return self.database.bot_settings.get(setting, default)
    def find_settings(self, pattern: str, default: typing.Any=[]
            ) -> typing.List[typing.Any]:
        return self.database.bot_settings.find(pattern, default)
    def find_settings_prefix(self, prefix: str, default: typing.Any=[]
            ) -> typing.List[typing.Any]:
        return self.database.bot_settings.find_prefix(
            prefix, default)
    def del_setting(self, setting: str):
        self.database.bot_settings.delete(setting)

    def _daemon_thread(self, target: typing.Callable[[], None]):
        thread = threading.Thread(target=target)
        thread.daemon = True
        thread.start()
        return thread

    def run(self):
        self._read_thread = self._daemon_thread(self._read_loop)
        self._write_thread = self._daemon_thread(self._write_loop)
        self._event_loop()

    def _event_loop(self):
        while self.running:
            item = self._event_queue.get(block=True, timeout=None)
            item()

    def _post_send_factory(self, server, lines):
        return lambda: server._post_send(lines)
    def _post_read_factory(self, server, lines):
        return lambda: server._post_read(lines)

    def _write_loop(self):
        while self.running:
            if not self.servers:
                break

            with self._write_condition:
                writeable = False
                for fd, server in self.servers.items():
                    if server.socket.waiting_immediate_send():
                        self._write_poll.register(fd, select.EPOLLOUT)
                        writeable = True

                if not writeable:
                    self._write_condition.wait()
                    continue

            events = self._write_poll.poll()

            for fd, event in events:
<<<<<<< HEAD
                if event & select.EPOLLOUT:
                    self._write_poll.unregister(fd)
                    if fd in self.servers:
                        server = self.servers[fd]

=======
                sock = None
                irc = False
                if fd in self.servers:
                    sock = self.servers[fd]
                    irc = True
                elif fd in self.other_sockets:
                    sock = self.other_sockets[fd]

                if sock:
                    if event & select.POLLIN:
                        data = sock.read()
                        if data == None:
                            sock.disconnect()
                            continue

                        for piece in data:
                            sock.parse_data(piece)
                    elif event & select.POLLOUT:
>>>>>>> accd7a89
                        try:
                            lines = server._send()
                        except:
                            self.log.error("Failed to write to %s",
                                [str(server)])
                            raise
                        self._event_queue.put(self._post_send_factory(server,
                            lines))

    def _read_loop(self):
        while self.running:
            if not self.servers:
                self.running = False
                self._event_queue.put(lambda: None)
                break

            events = self._read_poll.poll(self.get_poll_timeout())

            self.trigger(self._check, False)

            for fd, event in events:
                if fd == self._rtrigger_server.fileno():
                    # throw away data from trigger socket
                    self._rtrigger_server.recv(1024)
                    with self._rtrigger_lock:
                        self._rtriggered = False
                else:
                    if not fd in self.servers:
                        self._read_poll.unregister(fd)
                        continue

                    server = self.servers[fd]
                    if event & select.EPOLLIN:
                        lines = server.read()
                        if lines == None:
                            server.disconnect()
                            continue

<<<<<<< HEAD
                        self.trigger(self._post_read_factory(server, lines),
                            False)
                    elif event & select.EPOLLHUP:
                        self.log.warn("Recieved EPOLLHUP for %s", [str(server)])
                        server.disconnect()

    def _check(self):
        self._timers.call()
        self.cache.expire()

        throttle_filled = False
        for server in list(self.servers.values()):
            if server.read_timed_out():
                self.log.warn("Pinged out from %s", [str(server)])
                server.disconnect()
            elif server.ping_due() and not server.ping_sent:
                server.send_ping()
                server.ping_sent = True

            if not server.socket.connected:
                self._events.on("server.disconnect").call(server=server)
                self.disconnect(server)

                if not self.get_server_by_id(server.id):
                    reconnect_delay = self.config.get("reconnect-delay", 10)
                    self._timers.add("reconnect", reconnect_delay,
                        server_id=server.id)
                    self.log.warn(
                        "Disconnected from %s, reconnecting in %d seconds",
                        [str(server), reconnect_delay])
            elif (server.socket.waiting_throttled_send() and
                    server.socket.throttle_done()):
                server.socket._fill_throttle()
                throttle_filled = True

        if throttle_filled:
            self.trigger_write()
=======
                        if sock.fileno() in self.servers:
                            self.register_read(sock)
                    elif event & select.POLLHUP:
                        self.log.warn("Recieved POLLHUP for %s", [str(sock)])
                        sock.disconnect()

            for server in list(self.servers.values()):
                if server.read_timed_out():
                    self.log.warn("Pinged out from %s", [str(server)])
                    server.disconnect()
                elif server.ping_due() and not server.ping_sent:
                    server.send_ping()
                    server.ping_sent = True
                if not server.socket.connected:
                    self._events.on("server.disconnect").call(server=server)
                    self.disconnect(server)

                    if not self.get_server_by_id(server.id):
                        reconnect_delay = self.config.get("reconnect-delay", 10)
                        self._timers.add("reconnect", reconnect_delay,
                            server_id=server.id)
                        self.log.warn(
                            "Disconnected from %s, reconnecting in %d seconds",
                            [str(server), reconnect_delay])
                elif server.socket.waiting_immediate_send() or (
                        server.socket.waiting_send() and
                        server.socket.throttle_done()):
                    self.register_both(server)

            for sock in list(self.other_sockets.values()):
                if not sock.connected:
                    self.remove_socket(sock)
                elif sock.waiting_send():
                    self.register_both(sock)

            self.lock.release()
>>>>>>> accd7a89
<|MERGE_RESOLUTION|>--- conflicted
+++ resolved
@@ -26,20 +26,15 @@
 
         self.start_time = time.time()
         self.running = True
-<<<<<<< HEAD
-=======
-        self.poll = select.poll()
-
->>>>>>> accd7a89
         self.servers = {}
 
         self._event_queue = queue.Queue()
 
-        self._read_poll = select.epoll()
-        self._write_poll = select.epoll()
+        self._read_poll = select.poll()
+        self._write_poll = select.poll()
 
         self._rtrigger_server, self._rtrigger_client = socket.socketpair()
-        self._read_poll.register(self._rtrigger_server.fileno(), select.EPOLLIN)
+        self._read_poll.register(self._rtrigger_server.fileno(), select.POLLIN)
 
         self._rtrigger_lock = threading.Lock()
         self._rtriggered = False
@@ -130,17 +125,6 @@
 
         return new_server
 
-<<<<<<< HEAD
-=======
-    def add_socket(self, sock: socket.socket):
-        self.other_sockets[sock.fileno()] = sock
-        self.poll.register(sock.fileno(), select.POLLIN)
-
-    def remove_socket(self, sock: socket.socket):
-        del self.other_sockets[sock.fileno()]
-        self.poll.unregister(sock.fileno())
-
->>>>>>> accd7a89
     def get_server_by_id(self, id: int) -> typing.Optional[IRCServer.Server]:
         for server in self.servers.values():
             if server.id == id:
@@ -161,11 +145,7 @@
                 [str(server), str(e)])
             return False
         self.servers[server.fileno()] = server
-<<<<<<< HEAD
-        self._read_poll.register(server.fileno(), select.EPOLLIN)
-=======
-        self.poll.register(server.fileno(), select.POLLOUT)
->>>>>>> accd7a89
+        self._read_poll.register(server.fileno(), select.POLLIN)
         return True
 
     def next_send(self) -> typing.Optional[float]:
@@ -205,17 +185,6 @@
         min_secs = min([timeout for timeout in timeouts if not timeout == None])
         return min_secs*1000 # return milliseconds
 
-<<<<<<< HEAD
-=======
-    def register_read(self, server: IRCServer.Server):
-        self.poll.modify(server.fileno(), select.POLLIN)
-    def register_write(self, server: IRCServer.Server):
-        self.poll.modify(server.fileno(), select.POLLOUT)
-    def register_both(self, server: IRCServer.Server):
-        self.poll.modify(server.fileno(),
-            select.POLLIN|select.POLLOUT)
-
->>>>>>> accd7a89
     def disconnect(self, server: IRCServer.Server):
         del self.servers[server.fileno()]
         self._trigger_both()
@@ -281,7 +250,7 @@
                 writeable = False
                 for fd, server in self.servers.items():
                     if server.socket.waiting_immediate_send():
-                        self._write_poll.register(fd, select.EPOLLOUT)
+                        self._write_poll.register(fd, select.POLLOUT)
                         writeable = True
 
                 if not writeable:
@@ -291,32 +260,11 @@
             events = self._write_poll.poll()
 
             for fd, event in events:
-<<<<<<< HEAD
-                if event & select.EPOLLOUT:
+                if event & select.POLLOUT:
                     self._write_poll.unregister(fd)
                     if fd in self.servers:
                         server = self.servers[fd]
 
-=======
-                sock = None
-                irc = False
-                if fd in self.servers:
-                    sock = self.servers[fd]
-                    irc = True
-                elif fd in self.other_sockets:
-                    sock = self.other_sockets[fd]
-
-                if sock:
-                    if event & select.POLLIN:
-                        data = sock.read()
-                        if data == None:
-                            sock.disconnect()
-                            continue
-
-                        for piece in data:
-                            sock.parse_data(piece)
-                    elif event & select.POLLOUT:
->>>>>>> accd7a89
                         try:
                             lines = server._send()
                         except:
@@ -349,17 +297,16 @@
                         continue
 
                     server = self.servers[fd]
-                    if event & select.EPOLLIN:
+                    if event & select.POLLIN:
                         lines = server.read()
                         if lines == None:
                             server.disconnect()
                             continue
 
-<<<<<<< HEAD
                         self.trigger(self._post_read_factory(server, lines),
                             False)
-                    elif event & select.EPOLLHUP:
-                        self.log.warn("Recieved EPOLLHUP for %s", [str(server)])
+                    elif event & select.POLLHUP:
+                        self.log.warn("Recieved POLLHUP for %s", [str(server)])
                         server.disconnect()
 
     def _check(self):
@@ -392,42 +339,4 @@
                 throttle_filled = True
 
         if throttle_filled:
-            self.trigger_write()
-=======
-                        if sock.fileno() in self.servers:
-                            self.register_read(sock)
-                    elif event & select.POLLHUP:
-                        self.log.warn("Recieved POLLHUP for %s", [str(sock)])
-                        sock.disconnect()
-
-            for server in list(self.servers.values()):
-                if server.read_timed_out():
-                    self.log.warn("Pinged out from %s", [str(server)])
-                    server.disconnect()
-                elif server.ping_due() and not server.ping_sent:
-                    server.send_ping()
-                    server.ping_sent = True
-                if not server.socket.connected:
-                    self._events.on("server.disconnect").call(server=server)
-                    self.disconnect(server)
-
-                    if not self.get_server_by_id(server.id):
-                        reconnect_delay = self.config.get("reconnect-delay", 10)
-                        self._timers.add("reconnect", reconnect_delay,
-                            server_id=server.id)
-                        self.log.warn(
-                            "Disconnected from %s, reconnecting in %d seconds",
-                            [str(server), reconnect_delay])
-                elif server.socket.waiting_immediate_send() or (
-                        server.socket.waiting_send() and
-                        server.socket.throttle_done()):
-                    self.register_both(server)
-
-            for sock in list(self.other_sockets.values()):
-                if not sock.connected:
-                    self.remove_socket(sock)
-                elif sock.waiting_send():
-                    self.register_both(sock)
-
-            self.lock.release()
->>>>>>> accd7a89
+            self.trigger_write()